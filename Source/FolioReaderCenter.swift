//
//  FolioReaderCenter.swift
//  FolioReaderKit
//
//  Created by Heberti Almeida on 08/04/15.
//  Copyright (c) 2015 Folio Reader. All rights reserved.
//

import UIKit
import ZFDragableModalTransition

let reuseIdentifier = "Cell"
var pageWidth: CGFloat!
var pageHeight: CGFloat!
var previousPageNumber: Int!
var currentPageNumber: Int!
var nextPageNumber: Int!
var pageScrollDirection = ScrollDirection()
var isScrolling = false


public class FolioReaderCenter: UIViewController, UICollectionViewDelegate, UICollectionViewDataSource {
<<<<<<< HEAD
    
=======

>>>>>>> 9c14e081
    var collectionView: UICollectionView!
    let collectionViewLayout = UICollectionViewFlowLayout()
    var loadingView: UIActivityIndicatorView!
    var pages: [String]!
    var totalPages: Int!
    var tempFragment: String?
    var currentPage: FolioReaderPage?
    var animator: ZFModalTransitionAnimator!
    var pageIndicatorView: FolioReaderPageIndicator?
	var pageIndicatorHeight: CGFloat = 20

    var recentlyScrolled = false
    var recentlyScrolledDelay = 2.0 // 2 second delay until we clear recentlyScrolled
    var recentlyScrolledTimer: NSTimer!
    var scrollScrubber: ScrollScrubber?
    
    private var screenBounds: CGRect!
    private var pointNow = CGPointZero
    private var pageOffsetRate: CGFloat = 0
    private var tempReference: FRTocReference?
    private var isFirstLoad = true
	private var currentWebViewScrollPositions = [Int: CGPoint]()
	private var currentOrientation: UIInterfaceOrientation?
    
    // MARK: - View life cicle
    
    override public func viewDidLoad() {
        super.viewDidLoad()

        if (readerConfig.hideBars == true) {
			self.pageIndicatorHeight = 0
        }

        screenBounds = self.view.frame
        setPageSize(UIApplication.sharedApplication().statusBarOrientation)
        
        // Layout
        collectionViewLayout.sectionInset = UIEdgeInsetsZero
        collectionViewLayout.minimumLineSpacing = 0
        collectionViewLayout.minimumInteritemSpacing = 0
        collectionViewLayout.scrollDirection = .direction()
        
        let background = isNight(readerConfig.nightModeBackground, UIColor.whiteColor())
        view.backgroundColor = background
        
        // CollectionView
        collectionView = UICollectionView(frame: screenBounds, collectionViewLayout: collectionViewLayout)
        collectionView.autoresizingMask = [.FlexibleWidth, .FlexibleHeight]
        collectionView.delegate = self
        collectionView.dataSource = self
        collectionView.pagingEnabled = true
        collectionView.showsVerticalScrollIndicator = false
        collectionView.showsHorizontalScrollIndicator = false
        collectionView.backgroundColor = background
        collectionView.decelerationRate = UIScrollViewDecelerationRateFast
        view.addSubview(collectionView)
        
        // Register cell classes
        collectionView!.registerClass(FolioReaderPage.self, forCellWithReuseIdentifier: reuseIdentifier)
        
        totalPages = book.spine.spineReferences.count
        
        // Configure navigation bar and layout
        automaticallyAdjustsScrollViewInsets = false
        extendedLayoutIncludesOpaqueBars = true
        configureNavBar()

		// Page indicator view
		pageIndicatorView = FolioReaderPageIndicator(frame: self.frameForPageIndicatorView())
		if let _pageIndicatorView = pageIndicatorView {
			view.addSubview(_pageIndicatorView)
		}

		scrollScrubber = ScrollScrubber(frame: self.frameForScrollScrubber())
		scrollScrubber?.delegate = self

		if let _scrollScruber = scrollScrubber {
			view.addSubview(_scrollScruber.slider)
		}
        
        // Loading indicator
        let style: UIActivityIndicatorViewStyle = isNight(.White, .Gray)
        loadingView = UIActivityIndicatorView(activityIndicatorStyle: style)
        loadingView.hidesWhenStopped = true
        loadingView.startAnimating()
        view.addSubview(loadingView)
    }
    
    override public func viewWillAppear(animated: Bool) {
        super.viewWillAppear(animated)
        
        // Update pages
        pagesForCurrentPage(currentPage)
        pageIndicatorView?.reloadView(updateShadow: true)
    }

	override public func viewDidLayoutSubviews() {
		super.viewDidLayoutSubviews()

		screenBounds = view.frame
        loadingView.center = view.center

		setPageSize(UIApplication.sharedApplication().statusBarOrientation)
		updateSubviewFrames()
	}

	// MARK: Layout

	private func updateSubviewFrames() {
		self.pageIndicatorView?.frame = self.frameForPageIndicatorView()
		self.scrollScrubber?.frame = self.frameForScrollScrubber()
	}

	private func frameForPageIndicatorView() -> CGRect {
		return CGRect(x: 0, y: view.frame.height-pageIndicatorHeight, width: view.frame.width, height: pageIndicatorHeight)
	}

	private func frameForScrollScrubber() -> CGRect {
		let scrubberY: CGFloat = ((readerConfig.shouldHideNavigationOnTap == true || readerConfig.hideBars == true) ? 50 : 74)
		return CGRect(x: pageWidth + 10, y: scrubberY, width: 40, height: pageHeight - 100)
	}

    func configureNavBar() {
        let navBackground = isNight(readerConfig.nightModeMenuBackground, UIColor.whiteColor())
        let tintColor = readerConfig.tintColor
        let navText = isNight(UIColor.whiteColor(), UIColor.blackColor())
        let font = UIFont(name: "Avenir-Light", size: 17)!
        setTranslucentNavigation(color: navBackground, tintColor: tintColor, titleColor: navText, andFont: font)
    }
    
    func configureNavBarButtons() {

        // Navbar buttons
        let shareIcon = UIImage(readerImageNamed: "icon-navbar-share")?.ignoreSystemTint()
        let audioIcon = UIImage(readerImageNamed: "icon-navbar-tts")?.ignoreSystemTint() //man-speech-icon
        let closeIcon = UIImage(readerImageNamed: "icon-navbar-close")?.ignoreSystemTint()
        let tocIcon = UIImage(readerImageNamed: "icon-navbar-toc")?.ignoreSystemTint()
        let fontIcon = UIImage(readerImageNamed: "icon-navbar-font")?.ignoreSystemTint()
        let space = 70 as CGFloat

        let menu = UIBarButtonItem(image: closeIcon, style: .Plain, target: self, action:#selector(closeReader(_:)))
        let toc = UIBarButtonItem(image: tocIcon, style: .Plain, target: self, action:#selector(presentChapterList(_:)))
        
        navigationItem.leftBarButtonItems = [menu, toc]
        
        var rightBarIcons = [UIBarButtonItem]()

        if readerConfig.allowSharing {
            rightBarIcons.append(UIBarButtonItem(image: shareIcon, style: .Plain, target: self, action:#selector(shareChapter(_:))))
        }

        if book.hasAudio() || readerConfig.enableTTS {
            rightBarIcons.append(UIBarButtonItem(image: audioIcon, style: .Plain, target: self, action:#selector(presentPlayerMenu(_:))))
        }
        
        let font = UIBarButtonItem(image: fontIcon, style: .Plain, target: self, action: #selector(presentFontsMenu))
        font.width = space
        
        rightBarIcons.appendContentsOf([font])
        navigationItem.rightBarButtonItems = rightBarIcons
    }

    func reloadData() {
        loadingView.stopAnimating()
        totalPages = book.spine.spineReferences.count

        collectionView.reloadData()
        configureNavBarButtons()
        setCollectionViewProgressiveDirection()
        
        if let position = FolioReader.defaults.valueForKey(kBookId) as? NSDictionary,
            let pageNumber = position["pageNumber"] as? Int where pageNumber > 0 {
            changePageWith(page: pageNumber)
            currentPageNumber = pageNumber
            return
        }
        
        currentPageNumber = 1
    }
    
    // MARK: Change page progressive direction
    
    func setCollectionViewProgressiveDirection() {
        if FolioReader.needsRTLChange {
            collectionView.transform = CGAffineTransformMakeScale(-1, 1)
        } else {
            collectionView.transform = CGAffineTransformIdentity
        }
    }
    
    func setPageProgressiveDirection(page: FolioReaderPage) {
        if FolioReader.needsRTLChange {
//            if page.transform.a == -1 { return }
            page.transform = CGAffineTransformMakeScale(-1, 1)
        } else {
            page.transform = CGAffineTransformIdentity
        }
    }

    
    // MARK: Change layout orientation
    
    func setScrollDirection(direction: FolioReaderScrollDirection) {
        guard let currentPage = currentPage else { return }
        
        // Get internal page offset before layout change
        let pageScrollView = currentPage.webView.scrollView
        pageOffsetRate = pageScrollView.contentOffset.forDirection() / pageScrollView.contentSize.forDirection()
        
        // Change layout
        readerConfig.scrollDirection = direction
        collectionViewLayout.scrollDirection = .direction()
        currentPage.setNeedsLayout()
        collectionView.collectionViewLayout.invalidateLayout()
        collectionView.setContentOffset(frameForPage(currentPageNumber).origin, animated: false)
        
        // Page progressive direction
        setCollectionViewProgressiveDirection()
        delay(0.2) { self.setPageProgressiveDirection(currentPage) }
        
        
        /**
         *  This delay is needed because the page will not be ready yet
         *  so the delay wait until layout finished the changes.
         */
        delay(0.1) {
            var pageOffset = pageScrollView.contentSize.forDirection() * self.pageOffsetRate
            
            // Fix the offset for paged scroll
            if readerConfig.scrollDirection == .horizontal {
                let page = round(pageOffset / pageWidth)
                pageOffset = page * pageWidth
            }
            
            let pageOffsetPoint = isDirection(CGPoint(x: 0, y: pageOffset), CGPoint(x: pageOffset, y: 0))
            pageScrollView.setContentOffset(pageOffsetPoint, animated: true)
        }
    }

    // MARK: Status bar and Navigation bar

    func hideBars() {

        if readerConfig.shouldHideNavigationOnTap == false { return }

        let shouldHide = true
        FolioReader.sharedInstance.readerContainer.shouldHideStatusBar = shouldHide
        
        UIView.animateWithDuration(0.25, animations: {
            FolioReader.sharedInstance.readerContainer.setNeedsStatusBarAppearanceUpdate()
            
            // Show minutes indicator
//            self.pageIndicatorView.minutesLabel.alpha = 0
        })
        navigationController?.setNavigationBarHidden(shouldHide, animated: true)
    }
    
    func showBars() {
        configureNavBar()
        
        let shouldHide = false
        FolioReader.sharedInstance.readerContainer.shouldHideStatusBar = shouldHide
        
        UIView.animateWithDuration(0.25, animations: {
            FolioReader.sharedInstance.readerContainer.setNeedsStatusBarAppearanceUpdate()
        })
        navigationController?.setNavigationBarHidden(shouldHide, animated: true)
    }
    
    func toggleBars() {
        if readerConfig.shouldHideNavigationOnTap == false { return }
        
        let shouldHide = !navigationController!.navigationBarHidden
        if !shouldHide { configureNavBar() }
        
        FolioReader.sharedInstance.readerContainer.shouldHideStatusBar = shouldHide
        
        UIView.animateWithDuration(0.25, animations: {
            FolioReader.sharedInstance.readerContainer.setNeedsStatusBarAppearanceUpdate()
            
            // Show minutes indicator
//            self.pageIndicatorView.minutesLabel.alpha = shouldHide ? 0 : 1
        })
        navigationController?.setNavigationBarHidden(shouldHide, animated: true)
    }
    
    // MARK: UICollectionViewDataSource
    
    public func numberOfSectionsInCollectionView(collectionView: UICollectionView) -> Int {
        return 1
    }
    
    public func collectionView(collectionView: UICollectionView, numberOfItemsInSection section: Int) -> Int {
        return totalPages
    }
    
    public func collectionView(collectionView: UICollectionView, cellForItemAtIndexPath indexPath: NSIndexPath) -> UICollectionViewCell {
        let cell = collectionView.dequeueReusableCellWithReuseIdentifier(reuseIdentifier, forIndexPath: indexPath) as! FolioReaderPage
        
        cell.pageNumber = indexPath.row+1
        cell.webView.scrollView.delegate = self
        cell.webView.setupScrollDirection()
        cell.webView.frame = cell.webViewFrame()
        cell.delegate = self
        cell.backgroundColor = UIColor.clearColor()
        
        setPageProgressiveDirection(cell)
        
        // Configure the cell
        let resource = book.spine.spineReferences[indexPath.row].resource
        var html = try? String(contentsOfFile: resource.fullHref, encoding: NSUTF8StringEncoding)
        let mediaOverlayStyleColors = "\"\(readerConfig.mediaOverlayColor.hexString(false))\", \"\(readerConfig.mediaOverlayColor.highlightColor().hexString(false))\""

        // Inject CSS
        let jsFilePath = NSBundle.frameworkBundle().pathForResource("Bridge", ofType: "js")
        let cssFilePath = NSBundle.frameworkBundle().pathForResource("Style", ofType: "css")
        let cssTag = "<link rel=\"stylesheet\" type=\"text/css\" href=\"\(cssFilePath!)\">"
        let jsTag = "<script type=\"text/javascript\" src=\"\(jsFilePath!)\"></script>" +
                    "<script type=\"text/javascript\">setMediaOverlayStyleColors(\(mediaOverlayStyleColors))</script>"
        
        let toInject = "\n\(cssTag)\n\(jsTag)\n</head>"
        html = html?.stringByReplacingOccurrencesOfString("</head>", withString: toInject)
        
        // Font class name
        var classes = ""
        let currentFontName = FolioReader.currentFontName
        switch currentFontName {
        case 0:
            classes = "andada"
            break
        case 1:
            classes = "lato"
            break
        case 2:
            classes = "lora"
            break
        case 3:
            classes = "raleway"
            break
        default:
            break
        }
        
        classes += " "+FolioReader.currentMediaOverlayStyle.className()
        
        // Night mode
        if FolioReader.nightMode {
            classes += " nightMode"
        }
        
        // Font Size
        let currentFontSize = FolioReader.currentFontSize
        switch currentFontSize {
        case 0:
            classes += " textSizeOne"
            break
        case 1:
            classes += " textSizeTwo"
            break
        case 2:
            classes += " textSizeThree"
            break
        case 3:
            classes += " textSizeFour"
            break
        case 4:
            classes += " textSizeFive"
            break
        default:
            break
        }
        
        html = html?.stringByReplacingOccurrencesOfString("<html ", withString: "<html class=\"\(classes)\"")
        
        cell.loadHTMLString(html, baseURL: NSURL(fileURLWithPath: (resource.fullHref as NSString).stringByDeletingLastPathComponent))
        
        return cell
    }
    
    func collectionView(collectionView: UICollectionView, layout collectionViewLayout: UICollectionViewLayout, sizeForItemAtIndexPath indexPath: NSIndexPath) -> CGSize {
        return CGSizeMake(collectionView.frame.width, collectionView.frame.height)
    }
    
    // MARK: - Device rotation
    
    override public func willRotateToInterfaceOrientation(toInterfaceOrientation: UIInterfaceOrientation, duration: NSTimeInterval) {
        guard FolioReader.isReaderReady else { return }
        
        setPageSize(toInterfaceOrientation)
        updateCurrentPage()

		if (self.currentOrientation == nil || (self.currentOrientation?.isPortrait != toInterfaceOrientation.isPortrait)) {

			var pageIndicatorFrame = pageIndicatorView?.frame
			pageIndicatorFrame?.origin.y = ((screenBounds.size.height < screenBounds.size.width) ? (self.collectionView.frame.height - pageIndicatorHeight) : (self.collectionView.frame.width - pageIndicatorHeight))
			pageIndicatorFrame?.origin.x = 0
			pageIndicatorFrame?.size.width = ((screenBounds.size.height < screenBounds.size.width) ? (self.collectionView.frame.width) : (self.collectionView.frame.height))
			pageIndicatorFrame?.size.height = pageIndicatorHeight

			var scrollScrubberFrame = scrollScrubber?.slider.frame;
			scrollScrubberFrame?.origin.x = ((screenBounds.size.height < screenBounds.size.width) ? (view.frame.width - 100) : (view.frame.height + 10))
			scrollScrubberFrame?.size.height = ((screenBounds.size.height < screenBounds.size.width) ? (self.collectionView.frame.height - 100) : (self.collectionView.frame.width - 100))

			self.collectionView.collectionViewLayout.invalidateLayout()

			UIView.animateWithDuration(duration, animations: {

				// Adjust page indicator view
				if let _pageIndicatorFrame = pageIndicatorFrame {
					self.pageIndicatorView?.frame = _pageIndicatorFrame
					self.pageIndicatorView?.reloadView(updateShadow: true)
				}

				// Adjust scroll scrubber slider
				if let _scrollScrubberFrame = scrollScrubberFrame {
					self.scrollScrubber?.slider.frame = _scrollScrubberFrame
				}

				// Adjust collectionView
				self.collectionView.contentSize = isDirection(
					CGSize(width: pageWidth, height: pageHeight * CGFloat(self.totalPages)),
					CGSize(width: pageWidth * CGFloat(self.totalPages), height: pageHeight),
					CGSize(width: pageWidth * CGFloat(self.totalPages), height: pageHeight)
				)
				self.collectionView.setContentOffset(self.frameForPage(currentPageNumber).origin, animated: false)
				self.collectionView.collectionViewLayout.invalidateLayout()

				// Adjust internal page offset
				guard let currentPage = self.currentPage else { return }
				let pageScrollView = currentPage.webView.scrollView
				self.pageOffsetRate = pageScrollView.contentOffset.forDirection() / pageScrollView.contentSize.forDirection()
			})
		}

		self.currentOrientation = toInterfaceOrientation
    }
    
    override public func didRotateFromInterfaceOrientation(fromInterfaceOrientation: UIInterfaceOrientation) {
        guard FolioReader.isReaderReady else { return }
        guard let currentPage = currentPage else { return }
        
        // Update pages
        pagesForCurrentPage(currentPage)
        currentPage.refreshPageMode()
        
        scrollScrubber?.setSliderVal()
        
        // After rotation fix internal page offset
        var pageOffset = currentPage.webView.scrollView.contentSize.forDirection() * pageOffsetRate
        
        // Fix the offset for paged scroll
        if readerConfig.scrollDirection == .horizontal {
            let page = round(pageOffset / pageWidth)
            pageOffset = page * pageWidth
        }

		let pageOffsetPoint = isDirection(CGPoint(x: 0, y: pageOffset), CGPoint(x: pageOffset, y: 0))
		currentPage.webView.scrollView.setContentOffset(pageOffsetPoint, animated: true)
    }
    
    override public func willAnimateRotationToInterfaceOrientation(toInterfaceOrientation: UIInterfaceOrientation, duration: NSTimeInterval) {
        guard FolioReader.isReaderReady else { return }
        
		self.collectionView.scrollToItemAtIndexPath(NSIndexPath(forRow: currentPageNumber - 1, inSection: 0), atScrollPosition: UICollectionViewScrollPosition.None, animated: false)
        if currentPageNumber+1 >= totalPages {
            UIView.animateWithDuration(duration, animations: {
                self.collectionView.setContentOffset(self.frameForPage(currentPageNumber).origin, animated: false)
            })
        }
    }
    
    // MARK: - Page
    
    func setPageSize(orientation: UIInterfaceOrientation) {
        if orientation.isPortrait {
            if screenBounds.size.width < screenBounds.size.height {
                pageWidth = self.view.frame.width
                pageHeight = self.view.frame.height
            } else {
                pageWidth = self.view.frame.height
                pageHeight = self.view.frame.width
            }
        } else {
            if screenBounds.size.width > screenBounds.size.height {
                pageWidth = self.view.frame.width
                pageHeight = self.view.frame.height
            } else {
                pageWidth = self.view.frame.height
                pageHeight = self.view.frame.width
            }
        }
    }
    
    func updateCurrentPage(completion: (() -> Void)? = nil) {
        updateCurrentPage(nil) { () -> Void in
            completion?()
        }
    }
    
    func updateCurrentPage(page: FolioReaderPage!, completion: (() -> Void)? = nil) {
        if let page = page {
            currentPage = page
            previousPageNumber = page.pageNumber-1
            currentPageNumber = page.pageNumber
        } else {
            let currentIndexPath = getCurrentIndexPath()
            if currentIndexPath != NSIndexPath(forRow: 0, inSection: 0) {
                currentPage = collectionView.cellForItemAtIndexPath(currentIndexPath) as? FolioReaderPage
            }
            
            previousPageNumber = currentIndexPath.row
            currentPageNumber = currentIndexPath.row+1
        }
        
        nextPageNumber = currentPageNumber+1 <= totalPages ? currentPageNumber+1 : currentPageNumber
        
//        // Set navigation title
//        if let chapterName = getCurrentChapterName() {
//            title = chapterName
//        } else { title = ""}
        
        // Set pages
        if let page = currentPage {
            page.webView.becomeFirstResponder()
            
            scrollScrubber?.setSliderVal()
            
            if let readingTime = page.webView.js("getReadingTime()") {
                pageIndicatorView?.totalMinutes = Int(readingTime)!
                
            } else {
                pageIndicatorView?.totalMinutes = 0
            }
            pagesForCurrentPage(page)
        }
        
        completion?()
    }
    
    func pagesForCurrentPage(page: FolioReaderPage?) {
        guard let page = page else { return }

		let pageSize = isDirection(pageHeight, pageWidth)
		pageIndicatorView?.totalPages = Int(ceil(page.webView.scrollView.contentSize.forDirection()/pageSize))

		let pageOffSet = isDirection(page.webView.scrollView.contentOffset.x, page.webView.scrollView.contentOffset.x, page.webView.scrollView.contentOffset.y)
		let webViewPage = pageForOffset(pageOffSet, pageHeight: pageSize)

        pageIndicatorView?.currentPage = webViewPage
    }
    
    func pageForOffset(offset: CGFloat, pageHeight height: CGFloat) -> Int {
        let page = Int(ceil(offset / height))+1
        return page
    }
    
    func getCurrentIndexPath() -> NSIndexPath {
        let indexPaths = collectionView.indexPathsForVisibleItems()
        var indexPath = NSIndexPath()
        
        if indexPaths.count > 1 {
            let first = indexPaths.first! as NSIndexPath
            let last = indexPaths.last! as NSIndexPath
            
            switch pageScrollDirection {
            case .Up:
                if first.compare(last) == .OrderedAscending {
                    indexPath = last
                } else {
                    indexPath = first
                }
            default:
                if first.compare(last) == .OrderedAscending {
                    indexPath = first
                } else {
                    indexPath = last
                }
            }
        } else {
            indexPath = indexPaths.first ?? NSIndexPath(forRow: 0, inSection: 0)
        }
        
        return indexPath
    }
    
    func frameForPage(page: Int) -> CGRect {
        return isDirection(
            CGRectMake(0, pageHeight * CGFloat(page-1), pageWidth, pageHeight),
            CGRectMake(pageWidth * CGFloat(page-1), 0, pageWidth, pageHeight)
        )
    }
    
    func changePageWith(page page: Int, andFragment fragment: String, animated: Bool = false, completion: (() -> Void)? = nil) {
        if currentPageNumber == page {
            if let currentPage = currentPage where fragment != "" {
                currentPage.handleAnchor(fragment, avoidBeginningAnchors: true, animated: animated)
            }
            completion?()
        } else {
            tempFragment = fragment
            changePageWith(page: page, animated: animated, completion: { () -> Void in
                self.updateCurrentPage({ () -> Void in
                    completion?()
                })
            })
        }
    }
    
	func changePageWith(href href: String, animated: Bool = false, completion: (() -> Void)? = nil) {
        let item = findPageByHref(href)
        let indexPath = NSIndexPath(forRow: item, inSection: 0)
        changePageWith(indexPath: indexPath, animated: animated, completion: { () -> Void in
            self.updateCurrentPage({ () -> Void in
                completion?()
            })
        })
    }

    func changePageWith(href href: String, andAudioMarkID markID: String) {
        if recentlyScrolled { return } // if user recently scrolled, do not change pages or scroll the webview
        guard let currentPage = currentPage else { return }

        let item = findPageByHref(href)
        let pageUpdateNeeded = item+1 != currentPage.pageNumber
        let indexPath = NSIndexPath(forRow: item, inSection: 0)
        changePageWith(indexPath: indexPath, animated: true) { () -> Void in
            if pageUpdateNeeded {
                self.updateCurrentPage({ () -> Void in
                    currentPage.audioMarkID(markID)
                })
            } else {
                currentPage.audioMarkID(markID)
            }
        }
    }

    func changePageWith(indexPath indexPath: NSIndexPath, animated: Bool = false, completion: (() -> Void)? = nil) {
        guard indexPathIsValid(indexPath) else {
            print("ERROR: Attempt to scroll to invalid index path")
            completion?()
            return
        }
        
        UIView.animateWithDuration(animated ? 0.3 : 0, delay: 0, options: .CurveEaseInOut, animations: { () -> Void in
            self.collectionView.scrollToItemAtIndexPath(indexPath, atScrollPosition: .direction(), animated: false)
        }) { (finished: Bool) -> Void in
            completion?()
        }
    }

    func indexPathIsValid(indexPath: NSIndexPath) -> Bool {
        let section = indexPath.section
        let row = indexPath.row
        let lastSectionIndex = numberOfSectionsInCollectionView(collectionView) - 1
        
        //Make sure the specified section exists
        if section > lastSectionIndex {
            return false
        }
        
        let rowCount = self.collectionView(collectionView, numberOfItemsInSection: indexPath.section) - 1
        return row <= rowCount
    }
    
    func isLastPage() -> Bool{
        return currentPageNumber == nextPageNumber
    }

    func changePageToNext(completion: (() -> Void)? = nil) {
        changePageWith(page: nextPageNumber, animated: true) { () -> Void in
            completion?()
        }
    }
    
    func changePageToPrevious(completion: (() -> Void)? = nil) {
        changePageWith(page: previousPageNumber, animated: true) { () -> Void in
            completion?()
        }
    }

    /**
     Find a page by FRTocReference.
    */
    func findPageByResource(reference: FRTocReference) -> Int {
        var count = 0
        for item in book.spine.spineReferences {
            if let resource = reference.resource where item.resource == resource {
                return count
            }
            count += 1
        }
        return count
    }
    
    /**
     Find a page by href.
    */
    func findPageByHref(href: String) -> Int {
        var count = 0
        for item in book.spine.spineReferences {
            if item.resource.href == href {
                return count
            }
            count += 1
        }
        return count
    }
    
    /**
     Find and return the current chapter resource.
    */
    func getCurrentChapter() -> FRResource? {
        if let currentPageNumber = currentPageNumber {
            for item in book.flatTableOfContents {
                if let reference = book.spine.spineReferences[safe: currentPageNumber-1], resource = item.resource
                    where resource == reference.resource {
                    return item.resource
                }
            }
        }
        return nil
    }

    /**
     Find and return the current chapter name.
     */
    func getCurrentChapterName() -> String? {
        if let currentPageNumber = currentPageNumber {
            for item in book.flatTableOfContents {
                if let reference = book.spine.spineReferences[safe: currentPageNumber-1], resource = item.resource
                    where resource == reference.resource {
                    if let title = item.title {
                        return title
                    }
                    return nil
                }
            }
        }
        return nil
    }

	// MARK: Public page methods

	public func changePageWith(page page: Int, animated: Bool = false, completion: (() -> Void)? = nil) {
		if page > 0 && page-1 < totalPages {
			let indexPath = NSIndexPath(forRow: page-1, inSection: 0)
			changePageWith(indexPath: indexPath, animated: animated, completion: { () -> Void in
				self.updateCurrentPage({ () -> Void in
					completion?()
				})
			})
		}
	}

	public func getCurrentPage() -> FolioReaderPage? {
		return self.currentPage
	}
    
    // MARK: - Audio Playing

    func audioMark(href href: String, fragmentID: String) {
        changePageWith(href: href, andAudioMarkID: fragmentID)
    }

    // MARK: - Sharing
    
    /**
     Sharing chapter method.
    */
    func shareChapter(sender: UIBarButtonItem) {
        guard let currentPage = currentPage else { return }
        
        if let chapterText = currentPage.webView.js("getBodyText()") {
            let htmlText = chapterText.stringByReplacingOccurrencesOfString("[\\n\\r]+", withString: "<br />", options: .RegularExpressionSearch)
            var subject = readerConfig.localizedShareChapterSubject
            var html = ""
            var text = ""
            var bookTitle = ""
            var chapterName = ""
            var authorName = ""
            var shareItems = [AnyObject]()
            
            // Get book title
            if let title = book.title() {
                bookTitle = title
                subject += " “\(title)”"
            }
            
            // Get chapter name
            if let chapter = getCurrentChapterName() {
                chapterName = chapter
            }
            
            // Get author name
            if let author = book.metadata.creators.first {
                authorName = author.name
            }
            
            // Sharing html and text
            html = "<html><body>"
            html += "<br /><hr> <p>\(htmlText)</p> <hr><br />"
            html += "<center><p style=\"color:gray\">"+readerConfig.localizedShareAllExcerptsFrom+"</p>"
            html += "<b>\(bookTitle)</b><br />"
            html += readerConfig.localizedShareBy+" <i>\(authorName)</i><br />"
            
            if let bookShareLink = readerConfig.localizedShareWebLink {
                html += "<a href=\"\(bookShareLink.absoluteString)\">\(bookShareLink.absoluteString)</a>"
                shareItems.append(bookShareLink)
            }
            
            html += "</center></body></html>"
            text = "\(chapterName)\n\n“\(chapterText)” \n\n\(bookTitle) \n\(readerConfig.localizedShareBy) \(authorName)"
            
            let act = FolioReaderSharingProvider(subject: subject, text: text, html: html)
            shareItems.insertContentsOf([act, ""], at: 0)
            
            let activityViewController = UIActivityViewController(activityItems: shareItems, applicationActivities: nil)
            activityViewController.excludedActivityTypes = [UIActivityTypePrint, UIActivityTypePostToVimeo]
            
            // Pop style on iPad
            if let actv = activityViewController.popoverPresentationController {
                actv.barButtonItem = sender
            }
            
            presentViewController(activityViewController, animated: true, completion: nil)
        }
    }
    
    /**
     Sharing highlight method.
    */
    func shareHighlight(string: String, rect: CGRect) {
        var subject = readerConfig.localizedShareHighlightSubject
        var html = ""
        var text = ""
        var bookTitle = ""
        var chapterName = ""
        var authorName = ""
        var shareItems = [AnyObject]()
        
        // Get book title
        if let title = book.title() {
            bookTitle = title
            subject += " “\(title)”"
        }
        
        // Get chapter name
        if let chapter = getCurrentChapterName() {
            chapterName = chapter
        }
        
        // Get author name
        if let author = book.metadata.creators.first {
            authorName = author.name
        }
        
        // Sharing html and text
        html = "<html><body>"
        html += "<br /><hr> <p>\(chapterName)</p>"
        html += "<p>\(string)</p> <hr><br />"
        html += "<center><p style=\"color:gray\">"+readerConfig.localizedShareAllExcerptsFrom+"</p>"
        html += "<b>\(bookTitle)</b><br />"
        html += readerConfig.localizedShareBy+" <i>\(authorName)</i><br />"
        
        if let bookShareLink = readerConfig.localizedShareWebLink {
            html += "<a href=\"\(bookShareLink.absoluteString)\">\(bookShareLink.absoluteString)</a>"
            shareItems.append(bookShareLink)
        }
        
        html += "</center></body></html>"
        text = "\(chapterName)\n\n“\(string)” \n\n\(bookTitle) \n\(readerConfig.localizedShareBy) \(authorName)"
        
        let act = FolioReaderSharingProvider(subject: subject, text: text, html: html)
        shareItems.insertContentsOf([act, ""], at: 0)
        
        let activityViewController = UIActivityViewController(activityItems: shareItems, applicationActivities: nil)
        activityViewController.excludedActivityTypes = [UIActivityTypePrint, UIActivityTypePostToVimeo]
        
        // Pop style on iPad
        if let actv = activityViewController.popoverPresentationController {
            actv.sourceView = currentPage
            actv.sourceRect = rect
        }
        
        presentViewController(activityViewController, animated: true, completion: nil)
    }
    
    // MARK: - ScrollView Delegate
    
    public func scrollViewWillBeginDragging(scrollView: UIScrollView) {
        isScrolling = true
        clearRecentlyScrolled()
        recentlyScrolled = true
        pointNow = scrollView.contentOffset
        
        if let currentPage = currentPage {
            currentPage.webView.createMenu(options: true)
            currentPage.webView.setMenuVisible(false)
        }
        
        scrollScrubber?.scrollViewWillBeginDragging(scrollView)
    }
    
    public func scrollViewDidScroll(scrollView: UIScrollView) {
        
        if !navigationController!.navigationBarHidden {
            toggleBars()
        }
        
        scrollScrubber?.scrollViewDidScroll(scrollView)
        
        // Update current reading page
        if scrollView is UICollectionView {} else {
            let pageSize = isDirection(pageHeight, pageWidth)
            
            if let page = currentPage
                where page.webView.scrollView.contentOffset.forDirection()+pageSize <= page.webView.scrollView.contentSize.forDirection() {

				let webViewPage = pageForOffset(page.webView.scrollView.contentOffset.forDirection(), pageHeight: pageSize)

				if (readerConfig.scrollDirection == .horizontalWithVerticalContent),
					let cell = ((scrollView.superview as? UIWebView)?.delegate as? FolioReaderPage) {

					let currentIndexPathRow = cell.pageNumber - 1

					// if the cell reload don't save the top position offset
					if let oldOffSet = self.currentWebViewScrollPositions[currentIndexPathRow]
					where (abs(oldOffSet.y - scrollView.contentOffset.y) > 100) {} else {
						self.currentWebViewScrollPositions[currentIndexPathRow] = scrollView.contentOffset
					}
				}

                if pageIndicatorView?.currentPage != webViewPage {
                    pageIndicatorView?.currentPage = webViewPage
                }
            }
        }
        
        pageScrollDirection = scrollView.contentOffset.forDirection() < pointNow.forDirection() ? .negative() : .positive()
    }
    
    public func scrollViewDidEndDecelerating(scrollView: UIScrollView) {
        isScrolling = false

		if (readerConfig.scrollDirection == .horizontalWithVerticalContent),
			let cell = ((scrollView.superview as? UIWebView)?.delegate as? FolioReaderPage) {
				let currentIndexPathRow = cell.pageNumber - 1
				self.currentWebViewScrollPositions[currentIndexPathRow] = scrollView.contentOffset
		}

        if scrollView is UICollectionView {
            if totalPages > 0 { updateCurrentPage() }
        }
        
        scrollScrubber?.scrollViewDidEndDecelerating(scrollView)
    }
    
    public func scrollViewDidEndDragging(scrollView: UIScrollView, willDecelerate decelerate: Bool) {
        recentlyScrolledTimer = NSTimer(timeInterval:recentlyScrolledDelay, target: self, selector: #selector(FolioReaderCenter.clearRecentlyScrolled), userInfo: nil, repeats: false)
        NSRunLoop.currentRunLoop().addTimer(recentlyScrolledTimer, forMode: NSRunLoopCommonModes)
    }

    func clearRecentlyScrolled() {
        if(recentlyScrolledTimer != nil) {
            recentlyScrolledTimer.invalidate()
            recentlyScrolledTimer = nil
        }
        recentlyScrolled = false
    }

    public func scrollViewDidEndScrollingAnimation(scrollView: UIScrollView) {
        scrollScrubber?.scrollViewDidEndScrollingAnimation(scrollView)
    }
    
    
    // MARK: NavigationBar Actions
    
    func closeReader(sender: UIBarButtonItem) {
        dismiss()
        FolioReader.close()
    }
    
    /**
     Present chapter list
     */
    func presentChapterList(sender: UIBarButtonItem) {
        FolioReader.saveReaderState()
        
        let chapter = FolioReaderChapterList()
        chapter.delegate = self
        let highlight = FolioReaderHighlightList()
        
        let pageController = PageViewController(transitionStyle: .Scroll, navigationOrientation: .Horizontal, options:nil)
        pageController.viewControllerOne = chapter
        pageController.viewControllerTwo = highlight
        pageController.segmentedControlItems = [readerConfig.localizedContentsTitle, readerConfig.localizedHighlightsTitle]
        
        let nav = UINavigationController(rootViewController: pageController)
        presentViewController(nav, animated: true, completion: nil)
    }
    
    /**
     Present fonts and settings menu
     */
    func presentFontsMenu() {
        FolioReader.saveReaderState()
        hideBars()
        
        let menu = FolioReaderFontsMenu()
        menu.modalPresentationStyle = .Custom

        animator = ZFModalTransitionAnimator(modalViewController: menu)
        animator.dragable = false
        animator.bounces = false
        animator.behindViewAlpha = 0.4
        animator.behindViewScale = 1
        animator.transitionDuration = 0.6
        animator.direction = ZFModalTransitonDirection.Bottom

        menu.transitioningDelegate = animator
        presentViewController(menu, animated: true, completion: nil)
    }

    /**
     Present audio player menu
     */
    func presentPlayerMenu(sender: UIBarButtonItem) {
        FolioReader.saveReaderState()
        hideBars()

        let menu = FolioReaderPlayerMenu()
        menu.modalPresentationStyle = .Custom

        animator = ZFModalTransitionAnimator(modalViewController: menu)
        animator.dragable = true
        animator.bounces = false
        animator.behindViewAlpha = 0.4
        animator.behindViewScale = 1
        animator.transitionDuration = 0.6
        animator.direction = ZFModalTransitonDirection.Bottom

        menu.transitioningDelegate = animator
        presentViewController(menu, animated: true, completion: nil)
    }
    
    /**
     Present Quote Share
     */
    func presentQuoteShare(string: String) {
        let quoteShare = FolioReaderQuoteShare(initWithText: string)
        let nav = UINavigationController(rootViewController: quoteShare)
        presentViewController(nav, animated: true, completion: nil)
    }
}

// MARK: FolioPageDelegate

extension FolioReaderCenter: FolioReaderPageDelegate {
    
    func pageDidLoad(page: FolioReaderPage) {
        
        if let position = FolioReader.defaults.valueForKey(kBookId) as? NSDictionary {
            let pageNumber = position["pageNumber"]! as! Int
			let offset = isDirection(position["pageOffsetY"], position["pageOffsetX"]) as? CGFloat
			let pageOffset = offset

            if isFirstLoad {
                updateCurrentPage(page)
                isFirstLoad = false
                
                if currentPageNumber == pageNumber && pageOffset > 0 {
                    page.scrollPageToOffset(pageOffset!, animated: false)
                }
            } else if !isScrolling && FolioReader.needsRTLChange {
                page.scrollPageToBottom()
            }
        } else if isFirstLoad {
            updateCurrentPage(page)
            isFirstLoad = false
        }
        
        // Go to fragment if needed
        if let fragmentID = tempFragment, let currentPage = currentPage where fragmentID != "" {
            currentPage.handleAnchor(fragmentID, avoidBeginningAnchors: true, animated: true)
            tempFragment = nil
        }

		if (readerConfig.scrollDirection == .horizontalWithVerticalContent),
			let offsetPoint = self.currentWebViewScrollPositions[page.pageNumber - 1] {
				page.webView.scrollView.setContentOffset(offsetPoint, animated: false)
		}
    }
}

// MARK: FolioReaderChapterListDelegate

extension FolioReaderCenter: FolioReaderChapterListDelegate {
    
    func chapterList(chapterList: FolioReaderChapterList, didSelectRowAtIndexPath indexPath: NSIndexPath, withTocReference reference: FRTocReference) {
        let item = findPageByResource(reference)
        
        if item < totalPages {
            let indexPath = NSIndexPath(forRow: item, inSection: 0)
            changePageWith(indexPath: indexPath, animated: false, completion: { () -> Void in
                self.updateCurrentPage()
            })
            tempReference = reference
        } else {
            print("Failed to load book because the requested resource is missing.")
        }
    }
    
    func chapterList(didDismissedChapterList chapterList: FolioReaderChapterList) {
        updateCurrentPage()
        
        // Move to #fragment
        if let reference = tempReference {
            if let fragmentID = reference.fragmentID, let currentPage = currentPage where fragmentID != "" {
                currentPage.handleAnchor(reference.fragmentID!, avoidBeginningAnchors: true, animated: true)
            }
            tempReference = nil
        }
    }
}<|MERGE_RESOLUTION|>--- conflicted
+++ resolved
@@ -20,11 +20,7 @@
 
 
 public class FolioReaderCenter: UIViewController, UICollectionViewDelegate, UICollectionViewDataSource {
-<<<<<<< HEAD
-    
-=======
-
->>>>>>> 9c14e081
+
     var collectionView: UICollectionView!
     let collectionViewLayout = UICollectionViewFlowLayout()
     var loadingView: UIActivityIndicatorView!
