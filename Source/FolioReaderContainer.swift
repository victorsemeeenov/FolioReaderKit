//
//  FolioReaderContainer.swift
//  FolioReaderKit
//
//  Created by Heberti Almeida on 15/04/15.
//  Copyright (c) 2015 Folio Reader. All rights reserved.
//

import UIKit
import FontBlaster

var readerConfig: FolioReaderConfig!
var book: FRBook!

/// Reader container
public class FolioReaderContainer: UIViewController {
    var centerNavigationController: UINavigationController!
	var centerViewController: FolioReaderCenter!
    var audioPlayer: FolioReaderAudioPlayer!
    var shouldHideStatusBar = true
    var shouldRemoveEpub = true
    var epubPath: String!
    private var errorOnLoad = false

    // MARK: - Init
    
    /**
     Init a Container
     
     - parameter config:     A instance of `FolioReaderConfig`
     - parameter path:       The ePub path on system
     - parameter removeEpub: Should delete the original file after unzip? Default to `true` so the ePub will be unziped only once.
     
     - returns: `self`, initialized using the `FolioReaderConfig`.
     */
    public init(withConfig config: FolioReaderConfig, epubPath path: String, removeEpub: Bool = true) {
        super.init(nibName: nil, bundle: NSBundle.frameworkBundle())
        
        readerConfig = config
        epubPath = path
        shouldRemoveEpub = removeEpub
        
		initialization()
    }
    
    required public init?(coder aDecoder: NSCoder) {
		super.init(coder: aDecoder)
        
        initialization()
    }
    
    /**
     Common Initialization
     */
    private func initialization() {
        FolioReader.sharedInstance.readerContainer = self
        
        book = FRBook()
        
        // Register custom fonts
        FontBlaster.blast(NSBundle.frameworkBundle())
        
        // Register initial defaults
        FolioReader.defaults.registerDefaults([
            kCurrentFontFamily: 0,
            kNightMode: false,
            kCurrentFontSize: 2,
            kCurrentAudioRate: 1,
            kCurrentHighlightStyle: 0,
            kCurrentTOCMenu: 0,
            kCurrentMediaOverlayStyle: MediaOverlayStyle.Default.rawValue,
            kCurrentScrollDirection: FolioReaderScrollDirection.vertical.rawValue
            ])
    }
    
    /**
     Set the `FolioReaderConfig` and epubPath.
     
     - parameter config:     A instance of `FolioReaderConfig`
     - parameter path:       The ePub path on system
     - parameter removeEpub: Should delete the original file after unzip? Default to `true` so the ePub will be unziped only once.
     */
    public func setupConfig(config: FolioReaderConfig, epubPath path: String, removeEpub: Bool = true) {
        readerConfig = config
        epubPath = path
        shouldRemoveEpub = removeEpub
    }
    
    // MARK: - View life cicle
    
    override public func viewDidLoad() {
        super.viewDidLoad()
        
        readerConfig.canChangeScrollDirection = isDirection(readerConfig.canChangeScrollDirection, readerConfig.canChangeScrollDirection, false)
        
        // If user can change scroll direction use the last saved
        if readerConfig.canChangeScrollDirection {
            let direction = FolioReaderScrollDirection(rawValue: FolioReader.currentScrollDirection) ?? .vertical
            readerConfig.scrollDirection = direction
        }

		readerConfig.shouldHideNavigationOnTap = ((readerConfig.hideBars == true) ? true : readerConfig.shouldHideNavigationOnTap)

        centerViewController = FolioReaderCenter()
        FolioReader.sharedInstance.readerCenter = centerViewController
        
        centerNavigationController = UINavigationController(rootViewController: centerViewController)
        centerNavigationController.setNavigationBarHidden(readerConfig.shouldHideNavigationOnTap, animated: false)
        view.addSubview(centerNavigationController.view)
        addChildViewController(centerNavigationController)
        centerNavigationController.didMoveToParentViewController(self)

		if (readerConfig.hideBars == true) {
			readerConfig.shouldHideNavigationOnTap = false
			self.navigationController?.navigationBar.hidden = true
			self.centerViewController.pageIndicatorHeight = 0
		}

        // Read async book
        guard !epubPath.isEmpty else {
            print("Epub path is nil.")
            errorOnLoad = true
            return
        }
        
        dispatch_async(dispatch_get_global_queue(DISPATCH_QUEUE_PRIORITY_HIGH, 0), { () -> Void in
            
            var isDir: ObjCBool = false
            let fileManager = NSFileManager.defaultManager()
            
            if fileManager.fileExistsAtPath(self.epubPath, isDirectory:&isDir) {
                if isDir {
                    book = FREpubParser().readEpub(filePath: self.epubPath)
                }
                
                book = FREpubParser().readEpub(epubPath: self.epubPath, removeEpub: self.shouldRemoveEpub)
            } else {
                print("Epub file does not exist.")
                self.errorOnLoad = true
            }
            
            guard !self.errorOnLoad else { return }
            
            FolioReader.isReaderOpen = true
            
            // Reload data
            dispatch_async(dispatch_get_main_queue(), {
                
                // Add audio player if needed
                if book.hasAudio() || readerConfig.enableTTS {
                    self.addAudioPlayer()
                }
                
                self.centerViewController.reloadData()
                
                FolioReader.isReaderReady = true
                FolioReader.sharedInstance.delegate?.folioReader?(FolioReader.sharedInstance, didFinishedLoading: book)
            })
        })
    }
    
    override public func viewDidAppear(animated: Bool) {
        super.viewDidAppear(animated)
        
        if errorOnLoad {
            dismiss()
        }
    }
    
    /**
     Initialize the media player
     */
    func addAudioPlayer() {
        audioPlayer = FolioReaderAudioPlayer()
        FolioReader.sharedInstance.readerAudioPlayer = audioPlayer;
    }
    
    // MARK: - Status Bar
    
    override public func prefersStatusBarHidden() -> Bool {
        return readerConfig.shouldHideNavigationOnTap == false ? false : shouldHideStatusBar
    }
    
    override public func preferredStatusBarUpdateAnimation() -> UIStatusBarAnimation {
        return UIStatusBarAnimation.Slide
    }
    
    override public func preferredStatusBarStyle() -> UIStatusBarStyle {
        return isNight(.LightContent, .Default)
    }
<<<<<<< HEAD

	// MARK: - Helpers

	private static func initSetup() {

		// Init with empty book
		book = FRBook()

		// Register custom fonts
		FontBlaster.blast(NSBundle.frameworkBundle())

		// Register initial defaults
		FolioReader.defaults.registerDefaults([
			kCurrentFontFamily: 0,
			kNightMode: false,
			kCurrentFontSize: 2,
			kCurrentAudioRate: 1,
			kCurrentHighlightStyle: 0,
			kCurrentTOCMenu: 0,
			kCurrentMediaOverlayStyle: MediaOverlayStyle.Default.rawValue,
			kCurrentScrollDirection: FolioReaderScrollDirection.vertical.rawValue
			])

		readerConfig.canChangeScrollDirection = isDirection(readerConfig.canChangeScrollDirection, readerConfig.canChangeScrollDirection, false)
	}

	// MARK: - Public 

	/*
	Set the `FolioReaderConfig` and epubPath.

	- parameter config:     A instance of `FolioReaderConfig`
	- parameter path:       The ePub path on system
	- parameter removeEpub: Should delete the original file after unzip? Default to `true` so the ePub will be unziped only once.
	*/
	public class func setupConfig(config: FolioReaderConfig, epubPath path: String, removeEpub: Bool = true) {
		readerConfig = config
		epubPath = path
		shouldRemoveEpub = removeEpub
	}

	public func readerCenter() -> FolioReaderCenter {
		return self.centerViewController
	}

=======
>>>>>>> 9c14e081
}<|MERGE_RESOLUTION|>--- conflicted
+++ resolved
@@ -188,7 +188,6 @@
     override public func preferredStatusBarStyle() -> UIStatusBarStyle {
         return isNight(.LightContent, .Default)
     }
-<<<<<<< HEAD
 
 	// MARK: - Helpers
 
@@ -234,6 +233,4 @@
 		return self.centerViewController
 	}
 
-=======
->>>>>>> 9c14e081
 }