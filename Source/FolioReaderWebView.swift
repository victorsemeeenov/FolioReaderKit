//
//  FolioReaderWebView.swift
//  FolioReaderKit
//
//  Created by Hans Seiffert on 21.09.16.
//  Copyright (c) 2016 Folio Reader. All rights reserved.
//

import UIKit

public class FolioReaderWebView: UIWebView {

	var isColors = false
	var isShare = false
    var isOneWord = false

	// MARK: - UIMenuController

	public override func canPerformAction(action: Selector, withSender sender: AnyObject?) -> Bool {
<<<<<<< HEAD

		if(readerConfig == nil || readerConfig.useReaderMenuController == false) {
=======
		guard readerConfig != nil else {
>>>>>>> 3ec761fd
			return super.canPerformAction(action, withSender: sender)
		}
        
		if isShare {
			return false
		} else if isColors {
			return false
		} else {
			if action == #selector(highlight(_:))
				|| (action == #selector(define(_:)) && isOneWord)
                || (action == #selector(play(_:)) && (book.hasAudio() || readerConfig.enableTTS))
				|| (action == #selector(share(_:)) && readerConfig.allowSharing)
				|| (action == #selector(NSObject.copy(_:)) && readerConfig.allowSharing) {
				return true
			}
			return false
		}
	}

	public override func canBecomeFirstResponder() -> Bool {
		return true
	}

	// MARK: - UIMenuController - Actions

	func share(sender: UIMenuController) {
		let alertController = UIAlertController(title: nil, message: nil, preferredStyle: .ActionSheet)

		let shareImage = UIAlertAction(title: readerConfig.localizedShareImageQuote, style: .Default, handler: { (action) -> Void in
			if self.isShare {
				if let textToShare = self.js("getHighlightContent()") {
					FolioReader.sharedInstance.readerCenter?.presentQuoteShare(textToShare)
				}
			} else {
				if let textToShare = self.js("getSelectedText()") {
					FolioReader.sharedInstance.readerCenter?.presentQuoteShare(textToShare)
					self.userInteractionEnabled = false
					self.userInteractionEnabled = true
				}
			}
			self.setMenuVisible(false)
		})

		let shareText = UIAlertAction(title: readerConfig.localizedShareTextQuote, style: .Default) { (action) -> Void in
			if self.isShare {
				if let textToShare = self.js("getHighlightContent()") {
					FolioReader.sharedInstance.readerCenter?.shareHighlight(textToShare, rect: sender.menuFrame)
				}
			} else {
				if let textToShare = self.js("getSelectedText()") {
					FolioReader.sharedInstance.readerCenter?.shareHighlight(textToShare, rect: sender.menuFrame)
				}
			}
			self.setMenuVisible(false)
		}

		let cancel = UIAlertAction(title: readerConfig.localizedCancel, style: .Cancel, handler: nil)

		alertController.addAction(shareImage)
		alertController.addAction(shareText)
		alertController.addAction(cancel)

		FolioReader.sharedInstance.readerCenter?.presentViewController(alertController, animated: true, completion: nil)
	}

	func colors(sender: UIMenuController?) {
		isColors = true
		createMenu(options: false)
		setMenuVisible(true)
	}

	func remove(sender: UIMenuController?) {
		if let removedId = js("removeThisHighlight()") {
			Highlight.removeById(removedId)
		}
		setMenuVisible(false)
	}

	func highlight(sender: UIMenuController?) {
		let highlightAndReturn = js("highlightString('\(HighlightStyle.classForStyle(FolioReader.currentHighlightStyle))')")
		let jsonData = highlightAndReturn?.dataUsingEncoding(NSUTF8StringEncoding)

		do {
			let json = try NSJSONSerialization.JSONObjectWithData(jsonData!, options: []) as! NSArray
			let dic = json.firstObject as! [String: String]
			let rect = CGRectFromString(dic["rect"]!)
			let startOffset = dic["startOffset"]!
			let endOffset = dic["endOffset"]!

			// Force remove text selection
			userInteractionEnabled = false
			userInteractionEnabled = true

			createMenu(options: true)
			setMenuVisible(true, andRect: rect)

			// Persist
			let html = js("getHTML()")
			if let highlight = Highlight.matchHighlight(html, andId: dic["id"]!, startOffset: startOffset, endOffset: endOffset) {
				highlight.persist()
			}
		} catch {
			print("Could not receive JSON")
		}
	}

	func define(sender: UIMenuController?) {
		let selectedText = js("getSelectedText()")

		setMenuVisible(false)
		userInteractionEnabled = false
		userInteractionEnabled = true

		let vc = UIReferenceLibraryViewController(term: selectedText! )
		vc.view.tintColor = readerConfig.tintColor
		FolioReader.sharedInstance.readerContainer.showViewController(vc, sender: nil)
	}

	func play(sender: UIMenuController?) {
		FolioReader.sharedInstance.readerAudioPlayer?.play()

		// Force remove text selection
		// @NOTE: this doesn't seem to always work
		userInteractionEnabled = false
		userInteractionEnabled = true
	}

	func setYellow(sender: UIMenuController?) {
		changeHighlightStyle(sender, style: .Yellow)
	}

	func setGreen(sender: UIMenuController?) {
		changeHighlightStyle(sender, style: .Green)
	}

	func setBlue(sender: UIMenuController?) {
		changeHighlightStyle(sender, style: .Blue)
	}

	func setPink(sender: UIMenuController?) {
		changeHighlightStyle(sender, style: .Pink)
	}

	func setUnderline(sender: UIMenuController?) {
		changeHighlightStyle(sender, style: .Underline)
	}

	func changeHighlightStyle(sender: UIMenuController?, style: HighlightStyle) {
		FolioReader.currentHighlightStyle = style.rawValue

		if let updateId = js("setHighlightStyle('\(HighlightStyle.classForStyle(style.rawValue))')") {
			Highlight.updateById(updateId, type: style)
		}
		colors(sender)
	}

	// MARK: - Create and show menu

	func createMenu(options options: Bool) {
		guard readerConfig.useReaderMenuController else {
			return
		}

		isShare = options

		let colors = UIImage(readerImageNamed: "colors-marker")
		let share = UIImage(readerImageNamed: "share-marker")
		let remove = UIImage(readerImageNamed: "no-marker")
		let yellow = UIImage(readerImageNamed: "yellow-marker")
		let green = UIImage(readerImageNamed: "green-marker")
		let blue = UIImage(readerImageNamed: "blue-marker")
		let pink = UIImage(readerImageNamed: "pink-marker")
		let underline = UIImage(readerImageNamed: "underline-marker")

        let menuController = UIMenuController.sharedMenuController()
        
		let highlightItem = UIMenuItem(title: readerConfig.localizedHighlightMenu, action: #selector(highlight(_:)))
		let playAudioItem = UIMenuItem(title: readerConfig.localizedPlayMenu, action: #selector(play(_:)))
		let defineItem = UIMenuItem(title: readerConfig.localizedDefineMenu, action: #selector(define(_:)))
        let colorsItem = UIMenuItem(title: "C", image: colors) { [weak self] _ in
            self?.colors(menuController)
        }
        let shareItem = UIMenuItem(title: "S", image: share) { [weak self] _ in
            self?.share(menuController)
        }
        let removeItem = UIMenuItem(title: "R", image: remove) { [weak self] _ in
            self?.remove(menuController)
        }
        let yellowItem = UIMenuItem(title: "Y", image: yellow) { [weak self] _ in
            self?.setYellow(menuController)
        }
        let greenItem = UIMenuItem(title: "G", image: green) { [weak self] _ in
            self?.setGreen(menuController)
        }
        let blueItem = UIMenuItem(title: "B", image: blue) { [weak self] _ in
            self?.setBlue(menuController)
        }
        let pinkItem = UIMenuItem(title: "P", image: pink) { [weak self] _ in
            self?.setPink(menuController)
        }
        let underlineItem = UIMenuItem(title: "U", image: underline) { [weak self] _ in
            self?.setUnderline(menuController)
        }
        
        var menuItems = [shareItem]
        
        // menu on existing highlight
        if isShare {
            menuItems = [colorsItem, removeItem]
            if readerConfig.allowSharing {
                menuItems.append(shareItem)
            }
        } else if isColors {
            // menu for selecting highlight color
            menuItems = [yellowItem, greenItem, blueItem, pinkItem, underlineItem]
        } else {
            // default menu
            menuItems = [highlightItem, defineItem, shareItem]
            
            if book.hasAudio() || readerConfig.enableTTS {
                menuItems.insert(playAudioItem, atIndex: 0)
            }
            
            if !readerConfig.allowSharing {
                menuItems.removeLast()
            }
        }
        
        menuController.menuItems = menuItems
	}

	func setMenuVisible(menuVisible: Bool, animated: Bool = true, andRect rect: CGRect = CGRectZero) {
		if !menuVisible && isShare || !menuVisible && isColors {
			isColors = false
			isShare = false
		}

		if menuVisible  {
			if !CGRectEqualToRect(rect, CGRectZero) {
				UIMenuController.sharedMenuController().setTargetRect(rect, inView: self)
			}
		}

		UIMenuController.sharedMenuController().setMenuVisible(menuVisible, animated: animated)
	}

	// MARK: - Java Script Bridge

	func js(script: String) -> String? {
		let callback = self.stringByEvaluatingJavaScriptFromString(script)
		if callback!.isEmpty { return nil }
		return callback
	}

	// MARK: WebView direction config

	func setupScrollDirection() {
		switch readerConfig.scrollDirection {
		case .vertical, .horizontalWithVerticalContent:
			scrollView.pagingEnabled = false
			paginationMode = .Unpaginated
			scrollView.bounces = true
			break
		case .horizontal:
			scrollView.pagingEnabled = true
			paginationMode = .LeftToRight
			paginationBreakingMode = .Page
			scrollView.bounces = false
			break
		}
	}
}<|MERGE_RESOLUTION|>--- conflicted
+++ resolved
@@ -17,12 +17,7 @@
 	// MARK: - UIMenuController
 
 	public override func canPerformAction(action: Selector, withSender sender: AnyObject?) -> Bool {
-<<<<<<< HEAD
-
-		if(readerConfig == nil || readerConfig.useReaderMenuController == false) {
-=======
-		guard readerConfig != nil else {
->>>>>>> 3ec761fd
+		guard readerConfig != nil && readerConfig.useReaderMenuController == true else {
 			return super.canPerformAction(action, withSender: sender)
 		}
         
