--- conflicted
+++ resolved
@@ -387,20 +387,12 @@
 
         // default menu
         } else {
-            
-<<<<<<< HEAD
             if action == #selector(UIWebView.highlight(_:))
             || (action == #selector(UIWebView.define(_:)) && (js("getSelectedText()"))!.componentsSeparatedByString(" ").count == 1)
-            || (action == #selector(UIWebView.play(_:)) && book.hasAudio() )
+            || (action == #selector(UIWebView.play(_:)) && (book.hasAudio() || readerConfig.enableTTS))
+                || (action == #selector(UIWebView.play(_:)))
             || (action == #selector(UIWebView.share(_:)) && readerConfig.allowSharing == true)
             || (action == #selector(NSObject.copy(_:)) && readerConfig.allowSharing == true) {
-=======
-            if action == "highlight:"
-            || (action == "define:" && (js("getSelectedText()"))!.componentsSeparatedByString(" ").count == 1)
-            || (action == "play:")
-            || (action == "share:" && readerConfig.allowSharing == true)
-            || (action == "copy:" && readerConfig.allowSharing == true) {
->>>>>>> e6205462
                 return true
             }
             return false
