//
//  FolioReaderPage.swift
//  FolioReaderKit
//
//  Created by Heberti Almeida on 10/04/15.
//  Copyright (c) 2015 Folio Reader. All rights reserved.
//

import UIKit
import SafariServices
import UIMenuItem_CXAImageSupport
import JSQWebViewController

protocol FolioReaderPageDelegate: class {
    /**
     Notify that page did loaded
     
     - parameter page: The loaded page
     */
    func pageDidLoad(page: FolioReaderPage)
}

class FolioReaderPage: UICollectionViewCell, UIWebViewDelegate, UIGestureRecognizerDelegate {
    
    weak var delegate: FolioReaderPageDelegate?
    var pageNumber: Int!
    var webView: UIWebView!
    private var colorView: UIView!
    private var shouldShowBar = true
    private var menuIsVisible = false
    
    // MARK: - View life cicle
    
    override init(frame: CGRect) {
        super.init(frame: frame)
        self.backgroundColor = UIColor.clearColor()
        
        // TODO: Put the notification name in a Constants file
        NSNotificationCenter.defaultCenter().addObserver(self, selector: #selector(refreshPageMode), name: "needRefreshPageMode", object: nil)
        
        if webView == nil {
            webView = UIWebView(frame: webViewFrame())
            webView.autoresizingMask = [.FlexibleWidth, .FlexibleHeight]
            webView.dataDetectorTypes = [.None, .Link]
            webView.scrollView.showsVerticalScrollIndicator = false
            webView.scrollView.showsHorizontalScrollIndicator = false
            webView.backgroundColor = UIColor.clearColor()
            
            self.contentView.addSubview(webView)
        }
        webView.delegate = self
        
        if colorView == nil {
            colorView = UIView()
            colorView.backgroundColor = readerConfig.nightModeBackground
            webView.scrollView.addSubview(colorView)
        }
        
        let tapGestureRecognizer = UITapGestureRecognizer(target: self, action: #selector(handleTapGesture(_:)))
        tapGestureRecognizer.numberOfTapsRequired = 1
        tapGestureRecognizer.delegate = self
        webView.addGestureRecognizer(tapGestureRecognizer)
    }

    required init?(coder aDecoder: NSCoder) {
        fatalError("storyboards are incompatible with truth and beauty")
    }
    
    deinit {
        NSNotificationCenter.defaultCenter().removeObserver(self)
    }
    
    override func layoutSubviews() {
        super.layoutSubviews()
        
        webView.setupScrollDirection()
        webView.frame = webViewFrame()
    }
    
    func webViewFrame() -> CGRect {

		guard readerConfig.hideBars == false else { return UIScreen.mainScreen().bounds }

		let paddingTop: CGFloat = 20
        let paddingBottom: CGFloat = 30

		guard readerConfig.shouldHideNavigationOnTap else {
			let statusbarHeight = UIApplication.sharedApplication().statusBarFrame.size.height
			let navBarHeight = FolioReader.sharedInstance.readerCenter.navigationController?.navigationBar.frame.size.height
			let navTotal = statusbarHeight + navBarHeight!
			let newFrame = CGRect(
				x: bounds.origin.x,
				y: isDirection(bounds.origin.y + navTotal, bounds.origin.y + navTotal + paddingTop, bounds.origin.y + navTotal + paddingTop),
				width: bounds.width,
				height: isDirection(bounds.height - navTotal, bounds.height - navTotal - paddingTop - paddingBottom, bounds.height - navTotal - paddingTop - paddingBottom))
			return newFrame
		}

        let newFrame = CGRect(
            x: bounds.origin.x,
            y: isDirection(bounds.origin.y, bounds.origin.y + paddingTop, bounds.origin.y + paddingTop),
            width: bounds.width,
            height: isDirection(bounds.height, bounds.height - paddingTop - paddingBottom, bounds.height - paddingTop - paddingBottom))
        return newFrame
    }
    
    func loadHTMLString(string: String!, baseURL: NSURL!) {
        
        var html = (string as NSString)
        
        // Restore highlights
        let highlights = Highlight.allByBookId((kBookId as NSString).stringByDeletingPathExtension, andPage: pageNumber)
        
        if highlights.count > 0 {
            for item in highlights {
                let style = HighlightStyle.classForStyle(item.type)
                let tag = "<highlight id=\"\(item.highlightId)\" onclick=\"callHighlightURL(this);\" class=\"\(style)\">\(item.content)</highlight>"
                var locator = item.contentPre + item.content + item.contentPost
                locator = Highlight.removeSentenceSpam(locator) /// Fix for Highlights
                let range: NSRange = html.rangeOfString(locator, options: .LiteralSearch)
                
                if range.location != NSNotFound {
                    let newRange = NSRange(location: range.location + item.contentPre.characters.count, length: item.content.characters.count)
                    html = html.stringByReplacingCharactersInRange(newRange, withString: tag)
                }
                else {
                    print("highlight range not found")
                }
            }
        }
        
        webView.alpha = 0
        webView.loadHTMLString(html as String, baseURL: baseURL)
    }
    
    // MARK: - UIWebView Delegate
    
    func webViewDidFinishLoad(webView: UIWebView) {
        refreshPageMode()
        
        if readerConfig.enableTTS && !book.hasAudio() {
            webView.js("wrappingSentencesWithinPTags()");
            
            if FolioReader.sharedInstance.readerAudioPlayer.isPlaying() {
                FolioReader.sharedInstance.readerAudioPlayer.readCurrentSentence()
            }
        }
        
        let direction: ScrollDirection = FolioReader.needsRTLChange ? .positive() : .negative()
        
        if pageScrollDirection == direction && isScrolling && readerConfig.scrollDirection != .horizontalWithVerticalContent {
            scrollPageToBottom()
        }
        
        UIView.animateWithDuration(0.2, animations: {webView.alpha = 1}) { finished in
            webView.isColors = false
            self.webView.createMenu(options: false)
        }

        delegate?.pageDidLoad(self)
    }
    
    func webView(webView: UIWebView, shouldStartLoadWithRequest request: NSURLRequest, navigationType: UIWebViewNavigationType) -> Bool {
        
        guard let url = request.URL else { return false }
        
        if url.scheme == "highlight" {
            
            shouldShowBar = false
            
            let decoded = url.absoluteString.stringByRemovingPercentEncoding as String!
            let rect = CGRectFromString(decoded.substringFromIndex(decoded.startIndex.advancedBy(12)))
            
            webView.createMenu(options: true)
            webView.setMenuVisible(true, andRect: rect)
            menuIsVisible = true
            
            return false
        } else if url.scheme == "play-audio" {

            let decoded = url.absoluteString.stringByRemovingPercentEncoding as String!
            let playID = decoded.substringFromIndex(decoded.startIndex.advancedBy(13))
            let chapter = FolioReader.sharedInstance.readerCenter.getCurrentChapter()
            let href = chapter != nil ? chapter!.href : "";
            FolioReader.sharedInstance.readerAudioPlayer.playAudio(href, fragmentID: playID)

            return false
        } else if url.scheme == "file" {
            
            let anchorFromURL = url.fragment
            
            // Handle internal url
            if (url.path! as NSString).pathExtension != "" {
                let base = (book.opfResource.href as NSString).stringByDeletingLastPathComponent
                let path = url.path
                let splitedPath = path!.componentsSeparatedByString(base.isEmpty ? kBookId : base)
                
                // Return to avoid crash
                if splitedPath.count <= 1 || splitedPath[1].isEmpty {
                    return true
                }
                
                let href = splitedPath[1].stringByTrimmingCharactersInSet(NSCharacterSet(charactersInString: "/"))
                let hrefPage = FolioReader.sharedInstance.readerCenter.findPageByHref(href)+1
                
                if hrefPage == pageNumber {
                    // Handle internal #anchor
                    if anchorFromURL != nil {
                        handleAnchor(anchorFromURL!, avoidBeginningAnchors: false, animated: true)
                        return false
                    }
                } else {
                    FolioReader.sharedInstance.readerCenter.changePageWith(href: href, animated: true)
                }
                
                return false
            }
            
            // Handle internal #anchor
            if anchorFromURL != nil {
                handleAnchor(anchorFromURL!, avoidBeginningAnchors: false, animated: true)
                return false
            }
            
            return true
        } else if url.scheme == "mailto" {
            print("Email")
            return true
        } else if url.absoluteString != "about:blank" && url.scheme.containsString("http") && navigationType == .LinkClicked {
            
            if #available(iOS 9.0, *) {
                let safariVC = SFSafariViewController(URL: request.URL!)
                safariVC.view.tintColor = readerConfig.tintColor
                FolioReader.sharedInstance.readerCenter.presentViewController(safariVC, animated: true, completion: nil)
            } else {
                let webViewController = WebViewController(url: request.URL!)
                let nav = UINavigationController(rootViewController: webViewController)
                nav.view.tintColor = readerConfig.tintColor
                FolioReader.sharedInstance.readerCenter.presentViewController(nav, animated: true, completion: nil)
            }
            return false
        } else if UIApplication.sharedApplication().canOpenURL(url) {
            UIApplication.sharedApplication().openURL(url)
            return false
        }
        
        return true
    }
    
    // MARK: Gesture recognizer
    
    func gestureRecognizer(gestureRecognizer: UIGestureRecognizer, shouldRecognizeSimultaneouslyWithGestureRecognizer otherGestureRecognizer: UIGestureRecognizer) -> Bool {
        
        if gestureRecognizer.view is UIWebView {
            if otherGestureRecognizer is UILongPressGestureRecognizer {
                if UIMenuController.sharedMenuController().menuVisible {
                    webView.setMenuVisible(false)
                }
                return false
            }
            return true
        }
        return false
    }
    
    func handleTapGesture(recognizer: UITapGestureRecognizer) {
//        webView.setMenuVisible(false)
        
        if FolioReader.sharedInstance.readerCenter.navigationController!.navigationBarHidden {
            let menuIsVisibleRef = menuIsVisible
            
            let selected = webView.js("getSelectedText()")

            if selected == nil || selected!.characters.count == 0 {
                let seconds = 0.4
                let delay = seconds * Double(NSEC_PER_SEC)  // nanoseconds per seconds
                let dispatchTime = dispatch_time(DISPATCH_TIME_NOW, Int64(delay))

                dispatch_after(dispatchTime, dispatch_get_main_queue(), {
                    
                    if self.shouldShowBar && !menuIsVisibleRef {
                        FolioReader.sharedInstance.readerCenter.toggleBars()
                    }
                    self.shouldShowBar = true
                })
            }
        } else if readerConfig.shouldHideNavigationOnTap == true {
            FolioReader.sharedInstance.readerCenter.hideBars()
        }
        
        // Reset menu
        menuIsVisible = false
    }
    
    // MARK: - Scroll and positioning
    
    /**
     Scrolls the page to a given offset
     
     - parameter offset:   The offset to scroll
     - parameter animated: Enable or not scrolling animation
     */
    func scrollPageToOffset(offset: CGFloat, animated: Bool) {
		let pageOffsetPoint = isDirection(CGPoint(x: 0, y: offset), CGPoint(x: offset, y: 0), CGPoint(x: 0, y: offset))
		webView.scrollView.setContentOffset(pageOffsetPoint, animated: animated)
	}
    
    /**
     Scrolls the page to bottom
     */
    func scrollPageToBottom() {
        let bottomOffset = isDirection(
            CGPointMake(0, webView.scrollView.contentSize.height - webView.scrollView.bounds.height),
            CGPointMake(webView.scrollView.contentSize.width - webView.scrollView.bounds.width, 0),
            CGPointMake(webView.scrollView.contentSize.width - webView.scrollView.bounds.width, 0)
        )
        
        if bottomOffset.forDirection() >= 0 {
            dispatch_async(dispatch_get_main_queue(), {
                self.webView.scrollView.setContentOffset(bottomOffset, animated: false)
            })
        }
    }
    
    /**
     Handdle #anchors in html, get the offset and scroll to it
     
     - parameter anchor:                The #anchor
     - parameter avoidBeginningAnchors: Sometimes the anchor is on the beggining of the text, there is not need to scroll
     - parameter animated:              Enable or not scrolling animation
     */
    func handleAnchor(anchor: String,  avoidBeginningAnchors: Bool, animated: Bool) {
        if !anchor.isEmpty {
            let offset = getAnchorOffset(anchor)
            
            if readerConfig.scrollDirection == .vertical {
                let isBeginning = offset < frame.forDirection()/2
                
                if !avoidBeginningAnchors {
                    scrollPageToOffset(offset, animated: animated)
                } else if avoidBeginningAnchors && !isBeginning {
                    scrollPageToOffset(offset, animated: animated)
                }
            } else {
                scrollPageToOffset(offset, animated: animated)
            }
        }
    }
    
    /**
     Get the #anchor offset in the page
     
     - parameter anchor: The #anchor id
     - returns: The element offset ready to scroll
     */
    func getAnchorOffset(anchor: String) -> CGFloat {
        let horizontal = readerConfig.scrollDirection == .horizontal
        if let strOffset = webView.js("getAnchorOffset('\(anchor)', \(horizontal.description))") {
            return CGFloat((strOffset as NSString).floatValue)
        }
        
        return CGFloat(0)
    }
    
    // MARK: Mark ID
    
    /**
     Audio Mark ID - marks an element with an ID with the given class and scrolls to it
     
     - parameter ID: The ID
     */
    func audioMarkID(ID: String) {
        guard let currentPage = FolioReader.sharedInstance.readerCenter.currentPage else { return }
        currentPage.webView.js("audioMarkID('\(book.playbackActiveClass())','\(ID)')")
    }
    
    // MARK: UIMenu visibility
    
    override func canPerformAction(action: Selector, withSender sender: AnyObject?) -> Bool {
        if UIMenuController.sharedMenuController().menuItems?.count == 0 {
            webView.isColors = false
            webView.createMenu(options: false)
        }
        return super.canPerformAction(action, withSender: sender)
    }
    
    // MARK: ColorView fix for horizontal layout
    func refreshPageMode() {
        if FolioReader.nightMode {
            // omit create webView and colorView
            let script = "document.documentElement.offsetHeight"
            let contentHeight = webView.stringByEvaluatingJavaScriptFromString(script)
            let frameHeight = webView.frame.height
            let lastPageHeight = frameHeight * CGFloat(webView.pageCount) - CGFloat(Double(contentHeight!)!)
            colorView.frame = CGRectMake(webView.frame.width * CGFloat(webView.pageCount-1), webView.frame.height - lastPageHeight, webView.frame.width, lastPageHeight)
        } else {
            colorView.frame = CGRectZero
        }
    }
}

// MARK: - WebView Highlight and share implementation

private var cAssociationKey: UInt8 = 0
private var sAssociationKey: UInt8 = 0

extension UIWebView {
    
    var isColors: Bool {
        get { return objc_getAssociatedObject(self, &cAssociationKey) as? Bool ?? false }
        set(newValue) {
            objc_setAssociatedObject(self, &cAssociationKey, newValue, objc_AssociationPolicy.OBJC_ASSOCIATION_RETAIN)
        }
    }
    
    var isShare: Bool {
        get { return objc_getAssociatedObject(self, &sAssociationKey) as? Bool ?? false }
        set(newValue) {
            objc_setAssociatedObject(self, &sAssociationKey, newValue, objc_AssociationPolicy.OBJC_ASSOCIATION_RETAIN)
        }
    }
    
    public override func canPerformAction(action: Selector, withSender sender: AnyObject?) -> Bool {
        
        if(readerConfig == nil){
            return super.canPerformAction(action, withSender: sender)
        }

        // menu on existing highlight
        if isShare {
            if action == #selector(UIWebView.colors(_:)) || (action == #selector(UIWebView.share(_:)) && readerConfig.allowSharing) || action == #selector(UIWebView.remove(_:)) {
                return true
            }
            return false

        // menu for selecting highlight color
        } else if isColors {
            if action == #selector(UIWebView.setYellow(_:)) || action == #selector(UIWebView.setGreen(_:)) || action == #selector(UIWebView.setBlue(_:)) || action == #selector(UIWebView.setPink(_:)) || action == #selector(UIWebView.setUnderline(_:)) {
                return true
            }
            return false

        // default menu
        } else {
            var isOneWord = false
            if let result = js("getSelectedText()") where result.componentsSeparatedByString(" ").count == 1 {
                isOneWord = true
            }
            
            if action == #selector(UIWebView.highlight(_:))
            || (action == #selector(UIWebView.define(_:)) && isOneWord)
            || (action == #selector(UIWebView.play(_:)) && (book.hasAudio() || readerConfig.enableTTS))
            || (action == #selector(UIWebView.share(_:)) && readerConfig.allowSharing)
            || (action == #selector(NSObject.copy(_:)) && readerConfig.allowSharing) {
                return true
            }
            return false
        }
    }
    
    public override func canBecomeFirstResponder() -> Bool {
        return true
    }
    
    func share(sender: UIMenuController) {
        if isShare {
            if let textToShare = js("getHighlightContent()") {
                FolioReader.sharedInstance.readerCenter.shareHighlight(textToShare, rect: sender.menuFrame)
            }
        } else {
            if let textToShare = js("getSelectedText()") {
                FolioReader.sharedInstance.readerCenter.shareHighlight(textToShare, rect: sender.menuFrame)
            }
        }
        
<<<<<<< HEAD
        let alertController = UIAlertController(title: nil, message: nil, preferredStyle: .ActionSheet)
        let shareImage = UIAlertAction(title: "Share image quote", style: .Default, handler: { (action) -> Void in
            FolioReader.sharedInstance.readerCenter.presentQuoteShare()
        })
        
        let shareText = UIAlertAction(title: "Share text quote", style: .Default) { (action) -> Void in
            if self.isShare {
                if let textToShare = self.js("getHighlightContent()") {
                    FolioReader.sharedInstance.readerCenter.shareHighlight(textToShare, rect: sender.menuFrame)
                }
            } else {
                if let textToShare = self.js("getSelectedText()") {
                    FolioReader.sharedInstance.readerCenter.shareHighlight(textToShare, rect: sender.menuFrame)
                }
            }
            self.setMenuVisible(false)
        }
        
        let cancel = UIAlertAction(title: "Cancel", style: .Cancel, handler: nil)
        
        alertController.addAction(shareImage)
        alertController.addAction(shareText)
        alertController.addAction(cancel)
        
        FolioReader.sharedInstance.readerCenter.presentViewController(alertController, animated: true, completion: nil)
=======
        setMenuVisible(false)
>>>>>>> a0a9bd1b
    }
    
    func colors(sender: UIMenuController?) {
        isColors = true
        createMenu(options: false)
        setMenuVisible(true)
    }
    
    func remove(sender: UIMenuController?) {
        if let removedId = js("removeThisHighlight()") {
            Highlight.removeById(removedId)
        }
        
        setMenuVisible(false)
    }
    
    func highlight(sender: UIMenuController?) {
        let highlightAndReturn = js("highlightString('\(HighlightStyle.classForStyle(FolioReader.currentHighlightStyle))')")
        let jsonData = highlightAndReturn?.dataUsingEncoding(NSUTF8StringEncoding)
        
        do {
            let json = try NSJSONSerialization.JSONObjectWithData(jsonData!, options: []) as! NSArray
            let dic = json.firstObject as! [String: String]
            let rect = CGRectFromString(dic["rect"]!)
            let startOffset = dic["startOffset"]!
            let endOffset = dic["endOffset"]!
            
            // Force remove text selection
            userInteractionEnabled = false
            userInteractionEnabled = true

            createMenu(options: true)
            setMenuVisible(true, andRect: rect)
            
            // Persist
            let html = js("getHTML()")
            if let highlight = Highlight.matchHighlight(html, andId: dic["id"]!, startOffset: startOffset, endOffset: endOffset) {
                highlight.persist()
            }
        } catch {
            print("Could not receive JSON")
        }
    }

    func define(sender: UIMenuController?) {
        let selectedText = js("getSelectedText()")
        
        setMenuVisible(false)
        userInteractionEnabled = false
        userInteractionEnabled = true
        
        let vc = UIReferenceLibraryViewController(term: selectedText! )
        vc.view.tintColor = readerConfig.tintColor
        FolioReader.sharedInstance.readerContainer.showViewController(vc, sender: nil)
    }

    func play(sender: UIMenuController?) {
        FolioReader.sharedInstance.readerAudioPlayer.play()

        // Force remove text selection
        // @NOTE: this doesn't seem to always work
        userInteractionEnabled = false
        userInteractionEnabled = true
    }


    // MARK: - Set highlight styles
    
    func setYellow(sender: UIMenuController?) {
        changeHighlightStyle(sender, style: .Yellow)
    }
    
    func setGreen(sender: UIMenuController?) {
        changeHighlightStyle(sender, style: .Green)
    }
    
    func setBlue(sender: UIMenuController?) {
        changeHighlightStyle(sender, style: .Blue)
    }
    
    func setPink(sender: UIMenuController?) {
        changeHighlightStyle(sender, style: .Pink)
    }
    
    func setUnderline(sender: UIMenuController?) {
        changeHighlightStyle(sender, style: .Underline)
    }

    func changeHighlightStyle(sender: UIMenuController?, style: HighlightStyle) {
        FolioReader.currentHighlightStyle = style.rawValue

        if let updateId = js("setHighlightStyle('\(HighlightStyle.classForStyle(style.rawValue))')") {
            Highlight.updateById(updateId, type: style)
        }
        colors(sender)
    }
    
    // MARK: - Create and show menu
    
    func createMenu(options options: Bool) {
        isShare = options
        
        let colors = UIImage(readerImageNamed: "colors-marker")
        let share = UIImage(readerImageNamed: "share-marker")
        let remove = UIImage(readerImageNamed: "no-marker")
        let yellow = UIImage(readerImageNamed: "yellow-marker")
        let green = UIImage(readerImageNamed: "green-marker")
        let blue = UIImage(readerImageNamed: "blue-marker")
        let pink = UIImage(readerImageNamed: "pink-marker")
        let underline = UIImage(readerImageNamed: "underline-marker")
        
        let highlightItem = UIMenuItem(title: readerConfig.localizedHighlightMenu, action: #selector(UIWebView.highlight(_:)))
        let playAudioItem = UIMenuItem(title: readerConfig.localizedPlayMenu, action: #selector(UIWebView.play(_:)))
        let defineItem = UIMenuItem(title: readerConfig.localizedDefineMenu, action: #selector(UIWebView.define(_:)))
        let colorsItem = UIMenuItem(title: "C", image: colors!, action: #selector(UIWebView.colors(_:)))
        let shareItem = UIMenuItem(title: "S", image: share!, action: #selector(UIWebView.share(_:)))
        let removeItem = UIMenuItem(title: "R", image: remove!, action: #selector(UIWebView.remove(_:)))
        let yellowItem = UIMenuItem(title: "Y", image: yellow!, action: #selector(UIWebView.setYellow(_:)))
        let greenItem = UIMenuItem(title: "G", image: green!, action: #selector(UIWebView.setGreen(_:)))
        let blueItem = UIMenuItem(title: "B", image: blue!, action: #selector(UIWebView.setBlue(_:)))
        let pinkItem = UIMenuItem(title: "P", image: pink!, action: #selector(UIWebView.setPink(_:)))
        let underlineItem = UIMenuItem(title: "U", image: underline!, action: #selector(UIWebView.setUnderline(_:)))
        
        let menuItems = [playAudioItem, highlightItem, defineItem, colorsItem, removeItem, yellowItem, greenItem, blueItem, pinkItem, underlineItem, shareItem]

        UIMenuController.sharedMenuController().menuItems = menuItems
    }
    
    func setMenuVisible(menuVisible: Bool, animated: Bool = true, andRect rect: CGRect = CGRectZero) {
        if !menuVisible && isShare || !menuVisible && isColors {
            isColors = false
            isShare = false
        }
        
        if menuVisible  {
            if !CGRectEqualToRect(rect, CGRectZero) {
                UIMenuController.sharedMenuController().setTargetRect(rect, inView: self)
            }
        }
        
        UIMenuController.sharedMenuController().setMenuVisible(menuVisible, animated: animated)
    }
    
    func js(script: String) -> String? {
        let callback = self.stringByEvaluatingJavaScriptFromString(script)
        if callback!.isEmpty { return nil }
        return callback
    }
    
    // MARK: WebView direction config
    
    func setupScrollDirection() {
        if readerConfig.scrollDirection == .horizontal {
            scrollView.pagingEnabled = true
            paginationMode = .LeftToRight
            paginationBreakingMode = .Page
            scrollView.bounces = false
        } else if readerConfig.scrollDirection == .vertical {
            scrollView.pagingEnabled = false
            paginationMode = .Unpaginated
            scrollView.bounces = true
		} else {
			// swipe paragraphs horizontal, read content vertical  
			scrollView.bounces = true
			self.scrollView.showsVerticalScrollIndicator = true
		}
    }
}

extension UIMenuItem {
    convenience init(title: String, image: UIImage, action: Selector) {
      #if COCOAPODS
        self.init(title: title, action: action)
        self.cxa_initWithTitle(title, action: action, image: image, hidesShadow: true)
      #else
        let settings = CXAMenuItemSettings()
        settings.image = image
        settings.shadowDisabled = true
        self.init(title: title, action: action, settings: settings)
      #endif
    }
}<|MERGE_RESOLUTION|>--- conflicted
+++ resolved
@@ -463,17 +463,6 @@
     }
     
     func share(sender: UIMenuController) {
-        if isShare {
-            if let textToShare = js("getHighlightContent()") {
-                FolioReader.sharedInstance.readerCenter.shareHighlight(textToShare, rect: sender.menuFrame)
-            }
-        } else {
-            if let textToShare = js("getSelectedText()") {
-                FolioReader.sharedInstance.readerCenter.shareHighlight(textToShare, rect: sender.menuFrame)
-            }
-        }
-        
-<<<<<<< HEAD
         let alertController = UIAlertController(title: nil, message: nil, preferredStyle: .ActionSheet)
         let shareImage = UIAlertAction(title: "Share image quote", style: .Default, handler: { (action) -> Void in
             FolioReader.sharedInstance.readerCenter.presentQuoteShare()
@@ -499,9 +488,6 @@
         alertController.addAction(cancel)
         
         FolioReader.sharedInstance.readerCenter.presentViewController(alertController, animated: true, completion: nil)
-=======
-        setMenuVisible(false)
->>>>>>> a0a9bd1b
     }
     
     func colors(sender: UIMenuController?) {
