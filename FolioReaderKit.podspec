--- conflicted
+++ resolved
@@ -1,10 +1,6 @@
 Pod::Spec.new do |s|
   s.name             = "FolioReaderKit"
-<<<<<<< HEAD
-  s.version          = "0.8.4"
-=======
   s.version          = "0.8.6"
->>>>>>> a0a9bd1b
   s.summary          = "A Swift ePub reader and parser framework for iOS."
   s.description  = <<-DESC
                    Written in Swift.
